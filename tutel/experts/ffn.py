# Copyright (c) Microsoft Corporation.
# Licensed under the MIT license.

import torch
from .. import net

class FusedExpertsNetwork(torch.nn.Module):
<<<<<<< HEAD
    def __init__(self, model_dim, hidden_size_per_expert, local_experts, sharded_count, activation_fn=None, activation_fn_with_self=None, output_dim=None, bias=True):
=======
    def __init__(self, model_dim, hidden_size_per_expert, local_experts, sharded_count, activation_fn=None, activation_fn_with_self=None, output_dim=None, has_fc1_bias=True, has_fc2_bias=True):
>>>>>>> 6638dfca
        super().__init__()
        self.skip_expert = (int(torch.os.environ.get('SKIP_EXPERT', '0')) != 0)
        assert hidden_size_per_expert % sharded_count == 0, f"Can't evenly divide hidden_size_per_expert ({hidden_size_per_expert}) to {sharded_count} slices."
        self.model_dim = model_dim
        self.hidden_size_per_expert = hidden_size_per_expert
        self.local_experts = local_experts
        self.sharded_count = sharded_count
        self.hidden_size = hidden_size_per_expert // sharded_count
        self.output_dim = output_dim or model_dim

        if activation_fn_with_self is not None:
            assert activation_fn is None, "Option `activation_fn_with_self` has been specified, please keep exactly one of them."
            activation_fn = lambda x: activation_fn_with_self(x, self)
        if activation_fn is None:
            activation_fn = lambda x: F.relu(x)
        self.activation_fn = activation_fn

        self.batched_fc1_w = torch.nn.Parameter(torch.empty(local_experts, self.hidden_size, model_dim))
        self.batched_fc2_w = torch.nn.Parameter(torch.empty(local_experts, self.hidden_size, self.output_dim))
<<<<<<< HEAD
        if bias:
            self.batched_fc1_bias = torch.nn.Parameter(torch.empty(local_experts, self.hidden_size))
            self.batched_fc2_bias = torch.nn.Parameter(torch.empty(local_experts, (self.output_dim + sharded_count - 1) // sharded_count))
        else:
            self.register_parameter('batched_fc1_bias', None)
=======
        if has_fc1_bias:
             self.batched_fc1_bias = torch.nn.Parameter(torch.empty(local_experts, self.hidden_size))
        else:
             self.register_parameter('batched_fc1_bias', None)
        if has_fc2_bias:
            self.batched_fc2_bias = torch.nn.Parameter(torch.empty(local_experts, (self.output_dim + sharded_count - 1) // sharded_count))
        else:
>>>>>>> 6638dfca
            self.register_parameter('batched_fc2_bias', None)

        self.reset_parameters()

    def reset_parameters(self):
        with torch.no_grad():
            for i in range(self.batched_fc1_w.size(0)):
                fc1 = torch.nn.Linear(self.model_dim, self.hidden_size, bias=self.batched_fc1_bias is not None)
                fc2 = torch.nn.Linear(self.hidden_size, self.output_dim, bias=self.batched_fc2_bias is not None)
                self.batched_fc1_w[i] = fc1.weight
                if self.batched_fc1_bias is not None:
                    self.batched_fc1_bias[i] = fc1.bias
                self.batched_fc2_w[i] = fc2.weight.t()
                if self.batched_fc2_bias is not None:
                    self.batched_fc2_bias[i] = fc2.bias[:self.batched_fc2_bias.size(-1)]

    def extra_repr(self):
<<<<<<< HEAD
        return 'model_dim=%d, hidden_size=%d, output_dim=%d, local_experts=%d. has bias=%s.' % (
            self.batched_fc1_w.size(2), self.batched_fc1_w.size(1), self.batched_fc2_w.size(2), self.batched_fc1_w.size(0), self.batched_fc1_bias is not None
=======
        return 'model_dim=%d, hidden_size=%d, output_dim=%d, local_experts=%d. has_fc1_bias=%s, has_fc2_bias=%s.' % (
            self.batched_fc1_w.size(2), self.batched_fc1_w.size(1), self.batched_fc2_w.size(2), self.batched_fc1_w.size(0),
            self.batched_fc1_bias is not None, self.batched_fc2_bias is not None
>>>>>>> 6638dfca
        )

    def forward(self, x, ctx):
        if self.skip_expert:
            return x

        batched_fc1_w = self.batched_fc1_w
        batched_fc2_w = self.batched_fc2_w
        if self.batched_fc1_bias is not None:
            batched_fc1_bias = self.batched_fc1_bias.unsqueeze(1)
        if self.batched_fc2_bias is not None:
            batched_fc2_bias = self.batched_fc2_bias.unsqueeze(1)

        # Implementation of https://arxiv.org/pdf/2211.15841.pdf in Tutel v0.3.x
        #   which benifits decoder inference on single-GPU if num_local_experts >= 2
        if ctx.megablocks_size > 0:
            sparse_size = ctx.megablocks_size
            sparse_groups = torch.div(ctx.dispatch_count + (sparse_size - 1), sparse_size, rounding_mode='floor')
            sparse_groups = torch.minimum(sparse_groups, torch.tensor(x.size(1) // sparse_size, dtype=torch.int32, device=x.device))
            y = torch.ops.tutel_ops.sparse_bmm_infer(x, batched_fc1_w, sparse_groups, True, sparse_size)
            if self.batched_fc1_bias is not None:
                y = torch.add(y, batched_fc1_bias)
            y = self.activation_fn(y)
            y = torch.ops.tutel_ops.sparse_bmm_infer(y, batched_fc2_w, sparse_groups, False, sparse_size)
            if self.batched_fc2_bias is not None:
                y = torch.add(y, batched_fc2_bias)
            return y

        if ctx.adaptive_degree == 0:
            batched_fc1_w = net.zero_gather(batched_fc1_w, group=ctx.group).view(ctx.num_global_experts, -1, batched_fc1_w.size(2))
            batched_fc2_w = net.zero_gather(batched_fc2_w, group=ctx.group).view(ctx.num_global_experts, -1, batched_fc2_w.size(2))
            if self.batched_fc1_bias is not None:
                batched_fc1_bias = net.zero_gather(batched_fc1_bias, group=ctx.group).view(ctx.num_global_experts, 1, -1)
            if self.batched_fc2_bias is not None:
                batched_fc2_bias = net.zero_gather(batched_fc2_bias, group=ctx.group).view(ctx.num_global_experts, 1, -1)
        else:
            if ctx.sharded_count > 1:
                group_size = ctx.sharded_count // ctx.adaptive_degree
                if group_size > 1:
                    ffn_zero_group = net.create_groups_from_world(group_count=-group_size).model_group
                    batched_fc1_w = net.zero_gather(batched_fc1_w, group=ffn_zero_group).view(1, -1, ctx.model_dim)
                    batched_fc2_w = net.zero_gather(batched_fc2_w, group=ffn_zero_group).view(1, -1, self.output_dim)
                    if self.batched_fc1_bias is not None:
                        batched_fc1_bias = net.zero_gather(batched_fc1_bias, group=ffn_zero_group).view(1, 1, -1)

                if self.batched_fc2_bias is not None:
                    batched_fc2_bias = net.zero_gather(batched_fc2_bias, group=net.create_groups_from_world(group_count=ctx.num_global_experts).model_group)
                    batched_fc2_bias = batched_fc2_bias.view(1, 1, -1)

                    if ctx.adaptive_degree > 1:
                        batched_fc2_bias = torch.mul(batched_fc2_bias, 1.0 / ctx.adaptive_degree)

        if self.batched_fc2_bias is not None and batched_fc2_bias.size(-1) != self.output_dim:
            batched_fc2_bias = batched_fc2_bias[:, :, :self.output_dim]

        y = torch.matmul(x, batched_fc1_w.permute(0, 2, 1))
        if self.batched_fc1_bias is not None:
            y = torch.add(y, batched_fc1_bias)
        y = self.activation_fn(y)
        y = torch.matmul(y, batched_fc2_w)
        if self.batched_fc2_bias is not None:
            y = torch.add(y, batched_fc2_bias)
        return y


ExpertModule = FusedExpertsNetwork <|MERGE_RESOLUTION|>--- conflicted
+++ resolved
@@ -5,11 +5,7 @@
 from .. import net
 
 class FusedExpertsNetwork(torch.nn.Module):
-<<<<<<< HEAD
-    def __init__(self, model_dim, hidden_size_per_expert, local_experts, sharded_count, activation_fn=None, activation_fn_with_self=None, output_dim=None, bias=True):
-=======
     def __init__(self, model_dim, hidden_size_per_expert, local_experts, sharded_count, activation_fn=None, activation_fn_with_self=None, output_dim=None, has_fc1_bias=True, has_fc2_bias=True):
->>>>>>> 6638dfca
         super().__init__()
         self.skip_expert = (int(torch.os.environ.get('SKIP_EXPERT', '0')) != 0)
         assert hidden_size_per_expert % sharded_count == 0, f"Can't evenly divide hidden_size_per_expert ({hidden_size_per_expert}) to {sharded_count} slices."
@@ -29,13 +25,6 @@
 
         self.batched_fc1_w = torch.nn.Parameter(torch.empty(local_experts, self.hidden_size, model_dim))
         self.batched_fc2_w = torch.nn.Parameter(torch.empty(local_experts, self.hidden_size, self.output_dim))
-<<<<<<< HEAD
-        if bias:
-            self.batched_fc1_bias = torch.nn.Parameter(torch.empty(local_experts, self.hidden_size))
-            self.batched_fc2_bias = torch.nn.Parameter(torch.empty(local_experts, (self.output_dim + sharded_count - 1) // sharded_count))
-        else:
-            self.register_parameter('batched_fc1_bias', None)
-=======
         if has_fc1_bias:
              self.batched_fc1_bias = torch.nn.Parameter(torch.empty(local_experts, self.hidden_size))
         else:
@@ -43,7 +32,6 @@
         if has_fc2_bias:
             self.batched_fc2_bias = torch.nn.Parameter(torch.empty(local_experts, (self.output_dim + sharded_count - 1) // sharded_count))
         else:
->>>>>>> 6638dfca
             self.register_parameter('batched_fc2_bias', None)
 
         self.reset_parameters()
@@ -61,14 +49,9 @@
                     self.batched_fc2_bias[i] = fc2.bias[:self.batched_fc2_bias.size(-1)]
 
     def extra_repr(self):
-<<<<<<< HEAD
-        return 'model_dim=%d, hidden_size=%d, output_dim=%d, local_experts=%d. has bias=%s.' % (
-            self.batched_fc1_w.size(2), self.batched_fc1_w.size(1), self.batched_fc2_w.size(2), self.batched_fc1_w.size(0), self.batched_fc1_bias is not None
-=======
         return 'model_dim=%d, hidden_size=%d, output_dim=%d, local_experts=%d. has_fc1_bias=%s, has_fc2_bias=%s.' % (
             self.batched_fc1_w.size(2), self.batched_fc1_w.size(1), self.batched_fc2_w.size(2), self.batched_fc1_w.size(0),
             self.batched_fc1_bias is not None, self.batched_fc2_bias is not None
->>>>>>> 6638dfca
         )
 
     def forward(self, x, ctx):
